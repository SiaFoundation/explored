module go.sia.tech/explored

go 1.22

toolchain go1.23.0

require (
	github.com/mattn/go-sqlite3 v1.14.22
	go.sia.tech/core v0.4.6
	go.sia.tech/coreutils v0.3.2
	go.sia.tech/jape v0.12.1
	go.uber.org/zap v1.27.0
	gopkg.in/yaml.v3 v3.0.1
	lukechampine.com/frand v1.4.2
	lukechampine.com/upnp v0.3.0
)

require (
	github.com/aead/chacha20 v0.0.0-20180709150244-8b13a72661da // indirect
	github.com/julienschmidt/httprouter v1.3.0 // indirect
<<<<<<< HEAD
	github.com/kr/pretty v0.3.1 // indirect
	github.com/rogpeppe/go-internal v1.10.0 // indirect
	github.com/stretchr/testify v1.8.3 // indirect
	go.etcd.io/bbolt v1.3.10 // indirect
=======
	go.etcd.io/bbolt v1.3.11 // indirect
>>>>>>> 74201fa1
	go.sia.tech/mux v1.2.0 // indirect
	go.uber.org/multierr v1.11.0 // indirect
	golang.org/x/crypto v0.26.0 // indirect
	golang.org/x/sys v0.24.0 // indirect
	golang.org/x/tools v0.20.0 // indirect
	gopkg.in/check.v1 v1.0.0-20180628173108-788fd7840127 // indirect
)<|MERGE_RESOLUTION|>--- conflicted
+++ resolved
@@ -18,14 +18,10 @@
 require (
 	github.com/aead/chacha20 v0.0.0-20180709150244-8b13a72661da // indirect
 	github.com/julienschmidt/httprouter v1.3.0 // indirect
-<<<<<<< HEAD
 	github.com/kr/pretty v0.3.1 // indirect
 	github.com/rogpeppe/go-internal v1.10.0 // indirect
 	github.com/stretchr/testify v1.8.3 // indirect
-	go.etcd.io/bbolt v1.3.10 // indirect
-=======
 	go.etcd.io/bbolt v1.3.11 // indirect
->>>>>>> 74201fa1
 	go.sia.tech/mux v1.2.0 // indirect
 	go.uber.org/multierr v1.11.0 // indirect
 	golang.org/x/crypto v0.26.0 // indirect
